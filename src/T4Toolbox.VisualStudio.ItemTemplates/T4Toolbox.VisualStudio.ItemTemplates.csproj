﻿<?xml version="1.0" encoding="utf-8"?>
<Project ToolsVersion="12.0" DefaultTargets="Build" xmlns="http://schemas.microsoft.com/developer/msbuild/2003">
  <PropertyGroup>
<<<<<<< HEAD
    <MinimumVisualStudioVersion>14.0</MinimumVisualStudioVersion>
    <VisualStudioVersion Condition="'$(VisualStudioVersion)' == ''">11.0</VisualStudioVersion>
=======
    <MinimumVisualStudioVersion>12.0</MinimumVisualStudioVersion>
    <VisualStudioVersion Condition="'$(VisualStudioVersion)' == ''">12.0</VisualStudioVersion>
>>>>>>> 98669f92
    <VSToolsPath Condition="'$(VSToolsPath)' == ''">$(MSBuildExtensionsPath32)\Microsoft\VisualStudio\v$(VisualStudioVersion)</VSToolsPath>
    <TargetFrameworkVersion>v2.0</TargetFrameworkVersion>
    <FileUpgradeFlags>
    </FileUpgradeFlags>
    <UpgradeBackupLocation>
    </UpgradeBackupLocation>
    <OldToolsVersion>12.0</OldToolsVersion>
  </PropertyGroup>
  <Import Project="$(SolutionDir)\T4Toolbox.Common.props" />
  <Import Project="$(MSBuildExtensionsPath)\$(MSBuildToolsVersion)\Microsoft.Common.props" Condition="Exists('$(MSBuildExtensionsPath)\$(MSBuildToolsVersion)\Microsoft.Common.props')" />
  <PropertyGroup>
    <Configuration Condition=" '$(Configuration)' == '' ">Debug</Configuration>
    <Platform Condition=" '$(Platform)' == '' ">AnyCPU</Platform>
    <ProjectTypeGuids>{82b43b9b-a64c-4715-b499-d71e9ca2bd60};{FAE04EC0-301F-11D3-BF4B-00C04F79EFBC}</ProjectTypeGuids>
    <ProjectGuid>{EA04B345-97BE-4A49-9C9C-3EBD4F5D2250}</ProjectGuid>
    <OutputType>Library</OutputType>
    <AppDesignerFolder>Properties</AppDesignerFolder>
    <RootNamespace>T4Toolbox.VisualStudio.ItemTemplates</RootNamespace>
    <AssemblyName>T4Toolbox.VisualStudio.ItemTemplates</AssemblyName>
    <!-- Suppress C# warning about missing source files -->
    <NoWarn>2008</NoWarn>
    <!-- Disable FxCop. This project does not generate an assembly. -->
    <RunCodeAnalysis>false</RunCodeAnalysis>
    <!-- VS SDK Item Template Project Settings -->
    <GeneratePkgDefFile>false</GeneratePkgDefFile>
    <IncludeAssemblyInVSIXContainer>false</IncludeAssemblyInVSIXContainer>
    <IncludeDebugSymbolsInVSIXContainer>false</IncludeDebugSymbolsInVSIXContainer>
    <IncludeDebugSymbolsInLocalVSIXDeployment>false</IncludeDebugSymbolsInLocalVSIXDeployment>
    <CreateVsixContainer>false</CreateVsixContainer>
    <DeployExtension>false</DeployExtension>
    <DeployVSTemplates>false</DeployVSTemplates>
    <CopyVsixManifestToOutput>false</CopyVsixManifestToOutput>
    <CopyBuildOutputToOutputDirectory>false</CopyBuildOutputToOutputDirectory>
    <CopyOutputSymbolsToOutputDirectory>false</CopyOutputSymbolsToOutputDirectory>
  </PropertyGroup>
  <PropertyGroup Condition=" '$(Configuration)|$(Platform)' == 'Debug|AnyCPU' " />
  <PropertyGroup Condition=" '$(Configuration)|$(Platform)' == 'Release|AnyCPU' " />
  <ItemDefinitionGroup>
    <VSTemplate>
      <OutputSubPath>T4 Toolbox</OutputSubPath>
    </VSTemplate>
  </ItemDefinitionGroup>
  <ItemGroup>
    <None Include="C#\Generator\Generator.tt" />
    <VSTemplate Include="C#\Generator\Generator.vstemplate" />
  </ItemGroup>
  <ItemGroup>
    <None Include="C#\Script\Script.tt" />
    <VSTemplate Include="C#\Script\Script.vstemplate" />
  </ItemGroup>
  <ItemGroup>
    <None Include="C#\Template\Template.tt" />
    <VSTemplate Include="C#\Template\Template.vstemplate" />
  </ItemGroup>
  <ItemGroup>
    <None Include="VB\Generator\Generator.tt" />
    <VSTemplate Include="VB\Generator\Generator.vstemplate" />
  </ItemGroup>
  <ItemGroup>
    <None Include="VB\Script\Script.tt" />
    <VSTemplate Include="VB\Script\Script.vstemplate" />
  </ItemGroup>
  <ItemGroup>
    <None Include="VB\Template\Template.tt" />
    <VSTemplate Include="VB\Template\Template.vstemplate" />
  </ItemGroup>
  <ItemGroup>
    <Service Include="{508349B6-6B84-4DF5-91F0-309BEEBAD82D}" />
  </ItemGroup>
  <Import Project="$(MSBuildToolsPath)\Microsoft.CSharp.targets" />
  <Import Project="$(VSToolsPath)\VSSDK\Microsoft.VsSDK.targets" Condition="'$(VSToolsPath)' != ''" />
</Project><|MERGE_RESOLUTION|>--- conflicted
+++ resolved
@@ -1,82 +1,71 @@
-﻿<?xml version="1.0" encoding="utf-8"?>
-<Project ToolsVersion="12.0" DefaultTargets="Build" xmlns="http://schemas.microsoft.com/developer/msbuild/2003">
-  <PropertyGroup>
-<<<<<<< HEAD
-    <MinimumVisualStudioVersion>14.0</MinimumVisualStudioVersion>
-    <VisualStudioVersion Condition="'$(VisualStudioVersion)' == ''">11.0</VisualStudioVersion>
-=======
-    <MinimumVisualStudioVersion>12.0</MinimumVisualStudioVersion>
-    <VisualStudioVersion Condition="'$(VisualStudioVersion)' == ''">12.0</VisualStudioVersion>
->>>>>>> 98669f92
-    <VSToolsPath Condition="'$(VSToolsPath)' == ''">$(MSBuildExtensionsPath32)\Microsoft\VisualStudio\v$(VisualStudioVersion)</VSToolsPath>
-    <TargetFrameworkVersion>v2.0</TargetFrameworkVersion>
-    <FileUpgradeFlags>
-    </FileUpgradeFlags>
-    <UpgradeBackupLocation>
-    </UpgradeBackupLocation>
-    <OldToolsVersion>12.0</OldToolsVersion>
-  </PropertyGroup>
-  <Import Project="$(SolutionDir)\T4Toolbox.Common.props" />
-  <Import Project="$(MSBuildExtensionsPath)\$(MSBuildToolsVersion)\Microsoft.Common.props" Condition="Exists('$(MSBuildExtensionsPath)\$(MSBuildToolsVersion)\Microsoft.Common.props')" />
-  <PropertyGroup>
-    <Configuration Condition=" '$(Configuration)' == '' ">Debug</Configuration>
-    <Platform Condition=" '$(Platform)' == '' ">AnyCPU</Platform>
-    <ProjectTypeGuids>{82b43b9b-a64c-4715-b499-d71e9ca2bd60};{FAE04EC0-301F-11D3-BF4B-00C04F79EFBC}</ProjectTypeGuids>
-    <ProjectGuid>{EA04B345-97BE-4A49-9C9C-3EBD4F5D2250}</ProjectGuid>
-    <OutputType>Library</OutputType>
-    <AppDesignerFolder>Properties</AppDesignerFolder>
-    <RootNamespace>T4Toolbox.VisualStudio.ItemTemplates</RootNamespace>
-    <AssemblyName>T4Toolbox.VisualStudio.ItemTemplates</AssemblyName>
-    <!-- Suppress C# warning about missing source files -->
-    <NoWarn>2008</NoWarn>
-    <!-- Disable FxCop. This project does not generate an assembly. -->
-    <RunCodeAnalysis>false</RunCodeAnalysis>
-    <!-- VS SDK Item Template Project Settings -->
-    <GeneratePkgDefFile>false</GeneratePkgDefFile>
-    <IncludeAssemblyInVSIXContainer>false</IncludeAssemblyInVSIXContainer>
-    <IncludeDebugSymbolsInVSIXContainer>false</IncludeDebugSymbolsInVSIXContainer>
-    <IncludeDebugSymbolsInLocalVSIXDeployment>false</IncludeDebugSymbolsInLocalVSIXDeployment>
-    <CreateVsixContainer>false</CreateVsixContainer>
-    <DeployExtension>false</DeployExtension>
-    <DeployVSTemplates>false</DeployVSTemplates>
-    <CopyVsixManifestToOutput>false</CopyVsixManifestToOutput>
-    <CopyBuildOutputToOutputDirectory>false</CopyBuildOutputToOutputDirectory>
-    <CopyOutputSymbolsToOutputDirectory>false</CopyOutputSymbolsToOutputDirectory>
-  </PropertyGroup>
-  <PropertyGroup Condition=" '$(Configuration)|$(Platform)' == 'Debug|AnyCPU' " />
-  <PropertyGroup Condition=" '$(Configuration)|$(Platform)' == 'Release|AnyCPU' " />
-  <ItemDefinitionGroup>
-    <VSTemplate>
-      <OutputSubPath>T4 Toolbox</OutputSubPath>
-    </VSTemplate>
-  </ItemDefinitionGroup>
-  <ItemGroup>
-    <None Include="C#\Generator\Generator.tt" />
-    <VSTemplate Include="C#\Generator\Generator.vstemplate" />
-  </ItemGroup>
-  <ItemGroup>
-    <None Include="C#\Script\Script.tt" />
-    <VSTemplate Include="C#\Script\Script.vstemplate" />
-  </ItemGroup>
-  <ItemGroup>
-    <None Include="C#\Template\Template.tt" />
-    <VSTemplate Include="C#\Template\Template.vstemplate" />
-  </ItemGroup>
-  <ItemGroup>
-    <None Include="VB\Generator\Generator.tt" />
-    <VSTemplate Include="VB\Generator\Generator.vstemplate" />
-  </ItemGroup>
-  <ItemGroup>
-    <None Include="VB\Script\Script.tt" />
-    <VSTemplate Include="VB\Script\Script.vstemplate" />
-  </ItemGroup>
-  <ItemGroup>
-    <None Include="VB\Template\Template.tt" />
-    <VSTemplate Include="VB\Template\Template.vstemplate" />
-  </ItemGroup>
-  <ItemGroup>
-    <Service Include="{508349B6-6B84-4DF5-91F0-309BEEBAD82D}" />
-  </ItemGroup>
-  <Import Project="$(MSBuildToolsPath)\Microsoft.CSharp.targets" />
-  <Import Project="$(VSToolsPath)\VSSDK\Microsoft.VsSDK.targets" Condition="'$(VSToolsPath)' != ''" />
+﻿<?xml version="1.0" encoding="utf-8"?>
+<Project ToolsVersion="12.0" DefaultTargets="Build" xmlns="http://schemas.microsoft.com/developer/msbuild/2003">
+  <PropertyGroup>
+    <MinimumVisualStudioVersion>14.0</MinimumVisualStudioVersion>
+    <VisualStudioVersion Condition="'$(VisualStudioVersion)' == ''">11.0</VisualStudioVersion>
+    <VSToolsPath Condition="'$(VSToolsPath)' == ''">$(MSBuildExtensionsPath32)\Microsoft\VisualStudio\v$(VisualStudioVersion)</VSToolsPath>
+  </PropertyGroup>
+  <Import Project="$(SolutionDir)\T4Toolbox.Common.props" />
+  <Import Project="$(MSBuildExtensionsPath)\$(MSBuildToolsVersion)\Microsoft.Common.props" Condition="Exists('$(MSBuildExtensionsPath)\$(MSBuildToolsVersion)\Microsoft.Common.props')" />
+  <PropertyGroup>
+    <Configuration Condition=" '$(Configuration)' == '' ">Debug</Configuration>
+    <Platform Condition=" '$(Platform)' == '' ">AnyCPU</Platform>
+    <ProjectTypeGuids>{82b43b9b-a64c-4715-b499-d71e9ca2bd60};{FAE04EC0-301F-11D3-BF4B-00C04F79EFBC}</ProjectTypeGuids>
+    <ProjectGuid>{EA04B345-97BE-4A49-9C9C-3EBD4F5D2250}</ProjectGuid>
+    <OutputType>Library</OutputType>
+    <AppDesignerFolder>Properties</AppDesignerFolder>
+    <RootNamespace>T4Toolbox.VisualStudio.ItemTemplates</RootNamespace>
+    <AssemblyName>T4Toolbox.VisualStudio.ItemTemplates</AssemblyName>
+    <!-- Suppress C# warning about missing source files -->
+    <NoWarn>2008</NoWarn>
+    <!-- Disable FxCop. This project does not generate an assembly. -->
+    <RunCodeAnalysis>false</RunCodeAnalysis>
+    <!-- VS SDK Item Template Project Settings -->
+    <GeneratePkgDefFile>false</GeneratePkgDefFile>
+    <IncludeAssemblyInVSIXContainer>false</IncludeAssemblyInVSIXContainer>
+    <IncludeDebugSymbolsInVSIXContainer>false</IncludeDebugSymbolsInVSIXContainer>
+    <IncludeDebugSymbolsInLocalVSIXDeployment>false</IncludeDebugSymbolsInLocalVSIXDeployment>
+    <CreateVsixContainer>false</CreateVsixContainer>
+    <DeployExtension>false</DeployExtension>
+    <DeployVSTemplates>false</DeployVSTemplates>
+    <CopyVsixManifestToOutput>false</CopyVsixManifestToOutput>
+    <CopyBuildOutputToOutputDirectory>false</CopyBuildOutputToOutputDirectory>
+    <CopyOutputSymbolsToOutputDirectory>false</CopyOutputSymbolsToOutputDirectory>
+  </PropertyGroup>
+  <PropertyGroup Condition=" '$(Configuration)|$(Platform)' == 'Debug|AnyCPU' " />
+  <PropertyGroup Condition=" '$(Configuration)|$(Platform)' == 'Release|AnyCPU' " />
+  <ItemDefinitionGroup>
+    <VSTemplate>
+      <OutputSubPath>T4 Toolbox</OutputSubPath>
+    </VSTemplate>
+  </ItemDefinitionGroup>
+  <ItemGroup>
+    <None Include="C#\Generator\Generator.tt" />
+    <VSTemplate Include="C#\Generator\Generator.vstemplate" />
+  </ItemGroup>
+  <ItemGroup>
+    <None Include="C#\Script\Script.tt" />
+    <VSTemplate Include="C#\Script\Script.vstemplate" />
+  </ItemGroup>
+  <ItemGroup>
+    <None Include="C#\Template\Template.tt" />
+    <VSTemplate Include="C#\Template\Template.vstemplate" />
+  </ItemGroup>
+  <ItemGroup>
+    <None Include="VB\Generator\Generator.tt" />
+    <VSTemplate Include="VB\Generator\Generator.vstemplate" />
+  </ItemGroup>
+  <ItemGroup>
+    <None Include="VB\Script\Script.tt" />
+    <VSTemplate Include="VB\Script\Script.vstemplate" />
+  </ItemGroup>
+  <ItemGroup>
+    <None Include="VB\Template\Template.tt" />
+    <VSTemplate Include="VB\Template\Template.vstemplate" />
+  </ItemGroup>
+  <ItemGroup>
+    <Service Include="{508349B6-6B84-4DF5-91F0-309BEEBAD82D}" />
+  </ItemGroup>
+  <Import Project="$(MSBuildToolsPath)\Microsoft.CSharp.targets" />
+  <Import Project="$(VSToolsPath)\VSSDK\Microsoft.VsSDK.targets" Condition="'$(VSToolsPath)' != ''" />
 </Project>